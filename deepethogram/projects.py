--- conflicted
+++ resolved
@@ -1207,7 +1207,6 @@
         try:
             convert_video(videofile, movie_format=movie_format, **kwargs)
         except ValueError as e:
-<<<<<<< HEAD
             print(e)
 
 
@@ -1445,7 +1444,4 @@
     configure_logging(cfg)
 
     utils.save_dict_to_yaml(OmegaConf.to_container(cfg), 'config.yaml')
-    return cfg
-=======
-            print(e)
->>>>>>> aefc81ab
+    return cfg