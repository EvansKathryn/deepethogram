--- conflicted
+++ resolved
@@ -124,17 +124,6 @@
         # don't store metrics when batch size finding
         lightning_module.metrics = empty_metrics
         # don't visualize our model inputs when batch size finding
-<<<<<<< HEAD
-        lightning_module.visualize_examples = False
-        try:
-            new_batch_size = tuner.scale_batch_size(lightning_module, mode='power', steps_per_trial=10)
-        except KeyboardInterrupt:
-            raise
-        cfg.compute.batch_size = new_batch_size
-        log.info('auto-tuned batch size: {}'.format(new_batch_size))
-
-        # restore lightning module to original state
-=======
         # lightning_module.visualize_examples = False
         should_viz = cfg.train.viz
         lightning_module.hparams.train.viz = False
@@ -161,7 +150,6 @@
         del trainer, tuner
         #  restore lightning module to original state
         lightning_module.hparams.train.viz = should_viz
->>>>>>> 7e7e995b
         lightning_module.metrics = tmp_metrics
         lightning_module.hparams.compute.num_workers = tmp_workers
 
